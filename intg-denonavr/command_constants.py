--- conflicted
+++ resolved
@@ -70,20 +70,6 @@
     HEADPHONE_EQ_OFF = "HEADPHONE_EQ_OFF"
     HEADPHONE_EQ_TOGGLE = "HEADPHONE_EQ_TOGGLE"
     STATUS = "STATUS"
-<<<<<<< HEAD
-    # Denon
-    QUICK_SELECT_1 = "QUICK_SELECT_1"
-    QUICK_SELECT_2 = "QUICK_SELECT_2"
-    QUICK_SELECT_3 = "QUICK_SELECT_3"
-    QUICK_SELECT_4 = "QUICK_SELECT_4"
-    QUICK_SELECT_5 = "QUICK_SELECT_5"
-    # Marantz
-    SMART_SELECT_1 = "SMART_SELECT_1"
-    SMART_SELECT_2 = "SMART_SELECT_2"
-    SMART_SELECT_3 = "SMART_SELECT_3"
-    SMART_SELECT_4 = "SMART_SELECT_4"
-    SMART_SELECT_5 = "SMART_SELECT_5"
-=======
     INPUT_PHONO = "INPUT_PHONO"
     INPUT_CD = "INPUT_CD"
     INPUT_DVD = "INPUT_DVD"
@@ -106,7 +92,18 @@
     INPUT_NET = "INPUT_NET"
     INPUT_BT = "INPUT_BT"
     INPUT_HD_RADIO = "INPUT_HD_RADIO"
->>>>>>> 5147e561
+    # Denon
+    QUICK_SELECT_1 = "QUICK_SELECT_1"
+    QUICK_SELECT_2 = "QUICK_SELECT_2"
+    QUICK_SELECT_3 = "QUICK_SELECT_3"
+    QUICK_SELECT_4 = "QUICK_SELECT_4"
+    QUICK_SELECT_5 = "QUICK_SELECT_5"
+    # Marantz
+    SMART_SELECT_1 = "SMART_SELECT_1"
+    SMART_SELECT_2 = "SMART_SELECT_2"
+    SMART_SELECT_3 = "SMART_SELECT_3"
+    SMART_SELECT_4 = "SMART_SELECT_4"
+    SMART_SELECT_5 = "SMART_SELECT_5"
 
 
 class SoundModeCommands:
