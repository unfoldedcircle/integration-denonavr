"""
This module implements the Denon/Marantz AVR receiver communication of the Remote Two/3 integration driver.

:copyright: (c) 2023 by Unfolded Circle ApS.
:license: Mozilla Public License Version 2.0, see LICENSE for more details.
"""

from typing import Awaitable, Callable

import denonavr
import ucapi
from command_constants import (
    AudysseyCommands,
    CoreCommands,
    DiracCommands,
    SoundModeCommands,
    VolumeCommands,
)
from config import AvrDevice

CORE_COMMANDS = {
    CoreCommands.OUTPUT_1,
    CoreCommands.OUTPUT_2,
    CoreCommands.OUTPUT_AUTO,
    CoreCommands.DIMMER_TOGGLE,
    CoreCommands.DIMMER_BRIGHT,
    CoreCommands.DIMMER_DIM,
    CoreCommands.DIMMER_DARK,
    CoreCommands.DIMMER_OFF,
    CoreCommands.TRIGGER1_ON,
    CoreCommands.TRIGGER1_OFF,
    CoreCommands.TRIGGER2_ON,
    CoreCommands.TRIGGER2_OFF,
    CoreCommands.TRIGGER3_ON,
    CoreCommands.TRIGGER3_OFF,
    CoreCommands.DELAY_UP,
    CoreCommands.DELAY_DOWN,
    CoreCommands.ECO_ON,
    CoreCommands.ECO_AUTO,
    CoreCommands.ECO_OFF,
    CoreCommands.INFO_MENU,
    CoreCommands.CHANNEL_LEVEL_ADJUST_MENU,
    CoreCommands.AUTO_STANDBY_OFF,
    CoreCommands.AUTO_STANDBY_15MIN,
    CoreCommands.AUTO_STANDBY_30MIN,
    CoreCommands.AUTO_STANDBY_60MIN,
    CoreCommands.DELAY_TIME_UP,
    CoreCommands.DELAY_TIME_DOWN,
    CoreCommands.HDMI_AUDIO_DECODE_AMP,
    CoreCommands.HDMI_AUDIO_DECODE_TV,
    CoreCommands.VIDEO_PROCESSING_MODE_AUTO,
    CoreCommands.VIDEO_PROCESSING_MODE_GAME,
    CoreCommands.VIDEO_PROCESSING_MODE_MOVIE,
    CoreCommands.VIDEO_PROCESSING_MODE_BYPASS,
    CoreCommands.NETWORK_RESTART,
    CoreCommands.SPEAKER_PRESET_1,
    CoreCommands.SPEAKER_PRESET_2,
    CoreCommands.BT_TRANSMITTER_ON,
    CoreCommands.BT_TRANSMITTER_OFF,
    CoreCommands.BT_OUTPUT_MODE_BT_SPEAKER,
    CoreCommands.BT_OUTPUT_MODE_BT_ONLY,
    CoreCommands.AUDIO_RESTORER_OFF,
    CoreCommands.AUDIO_RESTORER_LOW,
    CoreCommands.AUDIO_RESTORER_MEDIUM,
    CoreCommands.AUDIO_RESTORER_HIGH,
    CoreCommands.REMOTE_CONTROL_LOCK_ON,
    CoreCommands.REMOTE_CONTROL_LOCK_OFF,
    CoreCommands.PANEL_LOCK_PANEL,
    CoreCommands.PANEL_LOCK_PANEL_VOLUME,
    CoreCommands.PANEL_LOCK_OFF,
    CoreCommands.GRAPHIC_EQ_ON,
    CoreCommands.GRAPHIC_EQ_OFF,
    CoreCommands.HEADPHONE_EQ_ON,
    CoreCommands.HEADPHONE_EQ_OFF,
    CoreCommands.INPUT_PHONO,
    CoreCommands.INPUT_CD,
    CoreCommands.INPUT_DVD,
    CoreCommands.INPUT_BD,
    CoreCommands.INPUT_TV,
    CoreCommands.INPUT_SAT_CBL,
    CoreCommands.INPUT_MPLAY,
    CoreCommands.INPUT_GAME,
    CoreCommands.INPUT_GAME1,
    CoreCommands.INPUT_GAME2,
    CoreCommands.INPUT_TUNER,
    CoreCommands.INPUT_8K,
    CoreCommands.INPUT_AUX1,
    CoreCommands.INPUT_AUX2,
    CoreCommands.INPUT_AUX3,
    CoreCommands.INPUT_AUX4,
    CoreCommands.INPUT_AUX5,
    CoreCommands.INPUT_AUX6,
    CoreCommands.INPUT_AUX7,
    CoreCommands.INPUT_NET,
    CoreCommands.INPUT_BT,
}

CORE_COMMANDS_TELNET = {
    *CORE_COMMANDS,
    CoreCommands.SPEAKER_PRESET_TOGGLE,
    CoreCommands.BT_TRANSMITTER_TOGGLE,
    CoreCommands.BT_OUTPUT_MODE_TOGGLE,
    CoreCommands.GRAPHIC_EQ_TOGGLE,
    CoreCommands.HEADPHONE_EQ_TOGGLE,
}

CORE_COMMANDS_QUICK_SELECT = {
    CoreCommands.STATUS,
    CoreCommands.QUICK_SELECT_1,
    CoreCommands.QUICK_SELECT_2,
    CoreCommands.QUICK_SELECT_3,
    CoreCommands.QUICK_SELECT_4,
    CoreCommands.QUICK_SELECT_5,
}

CORE_COMMANDS_DENON = {
    *CORE_COMMANDS,
    CoreCommands.STATUS,
    *CORE_COMMANDS_QUICK_SELECT,
}

CORE_COMMANDS_DENON_TELNET = {
    *CORE_COMMANDS_TELNET,
    CoreCommands.STATUS,
    *CORE_COMMANDS_QUICK_SELECT,
}

CORE_COMMANDS_SMART_SELECT = {
    CoreCommands.SMART_SELECT_1,
    CoreCommands.SMART_SELECT_2,
    CoreCommands.SMART_SELECT_3,
    CoreCommands.SMART_SELECT_4,
    CoreCommands.SMART_SELECT_5,
}

CORE_COMMANDS_MARANTZ = {
    *CORE_COMMANDS,
    *CORE_COMMANDS_SMART_SELECT,
}

CORE_COMMANDS_MARANTZ_TELNET = {
    *CORE_COMMANDS_TELNET,
    *CORE_COMMANDS_SMART_SELECT,
}

SOUND_MODE_COMMANDS = {
    SoundModeCommands.SURROUND_MODE_AUTO,
    SoundModeCommands.SURROUND_MODE_DIRECT,
    SoundModeCommands.SURROUND_MODE_PURE_DIRECT,
    SoundModeCommands.SURROUND_MODE_DOLBY_DIGITAL,
    SoundModeCommands.SURROUND_MODE_DTS_SURROUND,
    SoundModeCommands.SURROUND_MODE_AURO3D,
    SoundModeCommands.SURROUND_MODE_AURO2DSURR,
    SoundModeCommands.SURROUND_MODE_MCH_STEREO,
    SoundModeCommands.SURROUND_MODE_NEXT,
    SoundModeCommands.SURROUND_MODE_PREVIOUS,
    SoundModeCommands.SOUND_MODE_NEURAL_X_ON,
    SoundModeCommands.SOUND_MODE_NEURAL_X_OFF,
    SoundModeCommands.SOUND_MODE_IMAX_AUTO,
    SoundModeCommands.SOUND_MODE_IMAX_OFF,
    SoundModeCommands.IMAX_AUDIO_SETTINGS_AUTO,
    SoundModeCommands.IMAX_AUDIO_SETTINGS_MANUAL,
    SoundModeCommands.IMAX_HPF_40HZ,
    SoundModeCommands.IMAX_HPF_60HZ,
    SoundModeCommands.IMAX_HPF_80HZ,
    SoundModeCommands.IMAX_HPF_90HZ,
    SoundModeCommands.IMAX_HPF_100HZ,
    SoundModeCommands.IMAX_HPF_110HZ,
    SoundModeCommands.IMAX_HPF_120HZ,
    SoundModeCommands.IMAX_HPF_150HZ,
    SoundModeCommands.IMAX_HPF_180HZ,
    SoundModeCommands.IMAX_HPF_200HZ,
    SoundModeCommands.IMAX_HPF_250HZ,
    SoundModeCommands.IMAX_LPF_80HZ,
    SoundModeCommands.IMAX_LPF_90HZ,
    SoundModeCommands.IMAX_LPF_100HZ,
    SoundModeCommands.IMAX_LPF_110HZ,
    SoundModeCommands.IMAX_LPF_120HZ,
    SoundModeCommands.IMAX_LPF_150HZ,
    SoundModeCommands.IMAX_LPF_180HZ,
    SoundModeCommands.IMAX_LPF_200HZ,
    SoundModeCommands.IMAX_LPF_250HZ,
    SoundModeCommands.IMAX_SUBWOOFER_ON,
    SoundModeCommands.IMAX_SUBWOOFER_OFF,
    SoundModeCommands.IMAX_SUBWOOFER_OUTPUT_LFE_MAIN,
    SoundModeCommands.IMAX_SUBWOOFER_OUTPUT_LFE,
    SoundModeCommands.CINEMA_EQ_ON,
    SoundModeCommands.CINEMA_EQ_OFF,
    SoundModeCommands.CENTER_SPREAD_ON,
    SoundModeCommands.CENTER_SPREAD_OFF,
    SoundModeCommands.LOUDNESS_MANAGEMENT_ON,
    SoundModeCommands.LOUDNESS_MANAGEMENT_OFF,
    SoundModeCommands.DIALOG_ENHANCER_OFF,
    SoundModeCommands.DIALOG_ENHANCER_LOW,
    SoundModeCommands.DIALOG_ENHANCER_MEDIUM,
    SoundModeCommands.DIALOG_ENHANCER_HIGH,
    SoundModeCommands.AUROMATIC_3D_PRESET_SMALL,
    SoundModeCommands.AUROMATIC_3D_PRESET_MEDIUM,
    SoundModeCommands.AUROMATIC_3D_PRESET_LARGE,
    SoundModeCommands.AUROMATIC_3D_PRESET_SPEECH,
    SoundModeCommands.AUROMATIC_3D_PRESET_MOVIE,
    SoundModeCommands.AUROMATIC_3D_STRENGTH_UP,
    SoundModeCommands.AUROMATIC_3D_STRENGTH_DOWN,
    SoundModeCommands.AURO_3D_MODE_DIRECT,
    SoundModeCommands.AURO_3D_MODE_CHANNEL_EXPANSION,
    SoundModeCommands.DIALOG_CONTROL_UP,
    SoundModeCommands.DIALOG_CONTROL_DOWN,
    SoundModeCommands.SPEAKER_VIRTUALIZER_ON,
    SoundModeCommands.SPEAKER_VIRTUALIZER_OFF,
    SoundModeCommands.EFFECT_SPEAKER_SELECTION_FLOOR,
    SoundModeCommands.EFFECT_SPEAKER_SELECTION_FRONT,
    SoundModeCommands.EFFECT_SPEAKER_SELECTION_FRONT_HEIGHT,
    SoundModeCommands.EFFECT_SPEAKER_SELECTION_FRONT_HEIGHT_WIDE,
    SoundModeCommands.EFFECT_SPEAKER_SELECTION_FRONT_WIDE,
    SoundModeCommands.EFFECT_SPEAKER_SELECTION_HEIGHT_FLOOR,
    SoundModeCommands.EFFECT_SPEAKER_SELECTION_SURROUND_BACK,
    SoundModeCommands.EFFECT_SPEAKER_SELECTION_SURROUND_BACK_FRONT_HEIGHT,
    SoundModeCommands.EFFECT_SPEAKER_SELECTION_SURROUND_BACK_FRONT_WIDE,
    SoundModeCommands.DRC_AUTO,
    SoundModeCommands.DRC_LOW,
    SoundModeCommands.DRC_MID,
    SoundModeCommands.DRC_HI,
    SoundModeCommands.DRC_OFF,
}

SOUND_MODE_COMMANDS_TELNET = {
    *SOUND_MODE_COMMANDS,
    SoundModeCommands.SOUND_MODE_NEURAL_X_TOGGLE,
    SoundModeCommands.SOUND_MODE_IMAX_TOGGLE,
    SoundModeCommands.IMAX_AUDIO_SETTINGS_TOGGLE,
    SoundModeCommands.CINEMA_EQ_TOGGLE,
    SoundModeCommands.CENTER_SPREAD_TOGGLE,
    SoundModeCommands.LOUDNESS_MANAGEMENT_TOGGLE,
    SoundModeCommands.SPEAKER_VIRTUALIZER_TOGGLE,
}

AUDYSSEY_COMMANDS = {
    AudysseyCommands.MULTIEQ_REFERENCE,
    AudysseyCommands.MULTIEQ_BYPASS_LR,
    AudysseyCommands.MULTIEQ_FLAT,
    AudysseyCommands.MULTIEQ_OFF,
    AudysseyCommands.DYNAMIC_EQ_ON,
    AudysseyCommands.DYNAMIC_EQ_OFF,
    AudysseyCommands.DYNAMIC_EQ_TOGGLE,
    AudysseyCommands.AUDYSSEY_LFC,
    AudysseyCommands.AUDYSSEY_LFC_OFF,
    AudysseyCommands.AUDYSSEY_LFC_TOGGLE,
    AudysseyCommands.DYNAMIC_VOLUME_OFF,
    AudysseyCommands.DYNAMIC_VOLUME_LIGHT,
    AudysseyCommands.DYNAMIC_VOLUME_MEDIUM,
    AudysseyCommands.DYNAMIC_VOLUME_HEAVY,
    AudysseyCommands.CONTAINMENT_AMOUNT_UP,
    AudysseyCommands.CONTAINMENT_AMOUNT_DOWN,
}

DIRAC_COMMANDS = {
    DiracCommands.DIRAC_LIVE_FILTER_SLOT1,
    DiracCommands.DIRAC_LIVE_FILTER_SLOT2,
    DiracCommands.DIRAC_LIVE_FILTER_SLOT3,
    DiracCommands.DIRAC_LIVE_FILTER_OFF,
}

VOLUME_COMMANDS = {
    VolumeCommands.FRONT_LEFT_UP,
    VolumeCommands.FRONT_LEFT_DOWN,
    VolumeCommands.FRONT_RIGHT_UP,
    VolumeCommands.FRONT_RIGHT_DOWN,
    VolumeCommands.CENTER_UP,
    VolumeCommands.CENTER_DOWN,
    VolumeCommands.SUB1_UP,
    VolumeCommands.SUB1_DOWN,
    VolumeCommands.SUB2_UP,
    VolumeCommands.SUB2_DOWN,
    VolumeCommands.SUB3_UP,
    VolumeCommands.SUB3_DOWN,
    VolumeCommands.SUB4_UP,
    VolumeCommands.SUB4_DOWN,
    VolumeCommands.SURROUND_LEFT_UP,
    VolumeCommands.SURROUND_LEFT_DOWN,
    VolumeCommands.SURROUND_RIGHT_UP,
    VolumeCommands.SURROUND_RIGHT_DOWN,
    VolumeCommands.SURROUND_BACK_LEFT_UP,
    VolumeCommands.SURROUND_BACK_LEFT_DOWN,
    VolumeCommands.SURROUND_BACK_RIGHT_UP,
    VolumeCommands.SURROUND_BACK_RIGHT_DOWN,
    VolumeCommands.FRONT_HEIGHT_LEFT_UP,
    VolumeCommands.FRONT_HEIGHT_LEFT_DOWN,
    VolumeCommands.FRONT_HEIGHT_RIGHT_UP,
    VolumeCommands.FRONT_HEIGHT_RIGHT_DOWN,
    VolumeCommands.FRONT_WIDE_LEFT_UP,
    VolumeCommands.FRONT_WIDE_LEFT_DOWN,
    VolumeCommands.FRONT_WIDE_RIGHT_UP,
    VolumeCommands.FRONT_WIDE_RIGHT_DOWN,
    VolumeCommands.TOP_FRONT_LEFT_UP,
    VolumeCommands.TOP_FRONT_LEFT_DOWN,
    VolumeCommands.TOP_FRONT_RIGHT_UP,
    VolumeCommands.TOP_FRONT_RIGHT_DOWN,
    VolumeCommands.TOP_MIDDLE_LEFT_UP,
    VolumeCommands.TOP_MIDDLE_LEFT_DOWN,
    VolumeCommands.TOP_MIDDLE_RIGHT_UP,
    VolumeCommands.TOP_MIDDLE_RIGHT_DOWN,
    VolumeCommands.TOP_REAR_LEFT_UP,
    VolumeCommands.TOP_REAR_LEFT_DOWN,
    VolumeCommands.TOP_REAR_RIGHT_UP,
    VolumeCommands.TOP_REAR_RIGHT_DOWN,
    VolumeCommands.REAR_HEIGHT_LEFT_UP,
    VolumeCommands.REAR_HEIGHT_LEFT_DOWN,
    VolumeCommands.REAR_HEIGHT_RIGHT_UP,
    VolumeCommands.REAR_HEIGHT_RIGHT_DOWN,
    VolumeCommands.FRONT_DOLBY_LEFT_UP,
    VolumeCommands.FRONT_DOLBY_LEFT_DOWN,
    VolumeCommands.FRONT_DOLBY_RIGHT_UP,
    VolumeCommands.FRONT_DOLBY_RIGHT_DOWN,
    VolumeCommands.SURROUND_DOLBY_LEFT_UP,
    VolumeCommands.SURROUND_DOLBY_LEFT_DOWN,
    VolumeCommands.SURROUND_DOLBY_RIGHT_UP,
    VolumeCommands.SURROUND_DOLBY_RIGHT_DOWN,
    VolumeCommands.BACK_DOLBY_LEFT_UP,
    VolumeCommands.BACK_DOLBY_LEFT_DOWN,
    VolumeCommands.BACK_DOLBY_RIGHT_UP,
    VolumeCommands.BACK_DOLBY_RIGHT_DOWN,
    VolumeCommands.SURROUND_HEIGHT_LEFT_UP,
    VolumeCommands.SURROUND_HEIGHT_LEFT_DOWN,
    VolumeCommands.SURROUND_HEIGHT_RIGHT_UP,
    VolumeCommands.SURROUND_HEIGHT_RIGHT_DOWN,
    VolumeCommands.TOP_SURROUND_UP,
    VolumeCommands.TOP_SURROUND_DOWN,
    VolumeCommands.CENTER_HEIGHT_UP,
    VolumeCommands.CENTER_HEIGHT_DOWN,
    VolumeCommands.CHANNEL_VOLUMES_RESET,
    VolumeCommands.SUBWOOFER_ON,
    VolumeCommands.SUBWOOFER_OFF,
    VolumeCommands.SUBWOOFER1_LEVEL_UP,
    VolumeCommands.SUBWOOFER1_LEVEL_DOWN,
    VolumeCommands.SUBWOOFER2_LEVEL_UP,
    VolumeCommands.SUBWOOFER2_LEVEL_DOWN,
    VolumeCommands.SUBWOOFER3_LEVEL_UP,
    VolumeCommands.SUBWOOFER3_LEVEL_DOWN,
    VolumeCommands.SUBWOOFER4_LEVEL_UP,
    VolumeCommands.SUBWOOFER4_LEVEL_DOWN,
    VolumeCommands.LFE_UP,
    VolumeCommands.LFE_DOWN,
    VolumeCommands.BASS_SYNC_UP,
    VolumeCommands.BASS_SYNC_DOWN,
}

VOLUME_COMMANDS_TELNET = {
    *VOLUME_COMMANDS,
    VolumeCommands.SUBWOOFER_TOGGLE,
}

ALL_COMMANDS_DENON = {
    # Same as ALL_COMMANDS but with STATUS and quick select
    *CORE_COMMANDS_DENON,
    *SOUND_MODE_COMMANDS,
    *AUDYSSEY_COMMANDS,
    *DIRAC_COMMANDS,
    *VOLUME_COMMANDS,
}

ALL_COMMANDS_MARANTZ = {
    # Same as ALL_COMMANDS but with smart select
    *CORE_COMMANDS_MARANTZ,
    *SOUND_MODE_COMMANDS,
    *AUDYSSEY_COMMANDS,
    *DIRAC_COMMANDS,
    *VOLUME_COMMANDS,
}

ALL_COMMANDS_TELNET_DENON = {
    # Same as ALL_COMMANDS_TELNET but with support for toggle commands, STATUS and quick select
    *CORE_COMMANDS_DENON_TELNET,
    *SOUND_MODE_COMMANDS_TELNET,
    *AUDYSSEY_COMMANDS,
    *DIRAC_COMMANDS,
    *VOLUME_COMMANDS_TELNET,
}

ALL_COMMANDS_TELNET_MARANTZ = {
    # Same as ALL_COMMANDS_TELNET but with support for toggle commands and smart select
    *CORE_COMMANDS_MARANTZ_TELNET,
    *SOUND_MODE_COMMANDS_TELNET,
    *AUDYSSEY_COMMANDS,
    *DIRAC_COMMANDS,
    *VOLUME_COMMANDS_TELNET,
}


def get_simple_commands(device: AvrDevice):
    """Get the list of simple commands for the given device."""
    # Denon has additional simple commands
    if "denon" in device.name.lower():
        if device.use_telnet:
            return [*ALL_COMMANDS_TELNET_DENON]
        return [*ALL_COMMANDS_DENON]
    if device.use_telnet:
        return [*ALL_COMMANDS_TELNET_MARANTZ]
    return [*ALL_COMMANDS_MARANTZ]


# pylint: disable=R0903
class SimpleCommand:
    """Handles mapping and sending of Simple Commands to the receiver."""

    def __init__(self, receiver: denonavr.DenonAVR, send_command: Callable[[str], Awaitable[ucapi.StatusCodes]]):
        """
        Create a SimpleCommand instance.

        :param receiver: Denon/Marantz receiver instance
        :param send_command: Function to send a raw command to the receiver
        """
        self._receiver = receiver
        self._send_command = send_command

    async def send_simple_command(self, cmd: str) -> ucapi.StatusCodes:
        """Send a simple command to the AVR."""
        # pylint: disable=R0911
        if cmd in CORE_COMMANDS_DENON_TELNET:
            return await self._handle_core_command(cmd)
        if cmd in VOLUME_COMMANDS_TELNET:
            return await self._handle_volume_command(cmd)
        if cmd in SOUND_MODE_COMMANDS_TELNET:
            return await self._handle_sound_mode_command(cmd)
        if cmd in AUDYSSEY_COMMANDS:
            return await self._handle_audyssey_command(cmd)
        if cmd in DIRAC_COMMANDS:
            return await self._handle_dirac_command(cmd)

        # Unknown command, validate the string before sending
        # Denon/Marantz API only supports length (COMMAND + PARAMETER[25]) with ascii 0x20-0x7F
        # Add some buffer to the length to support the command text and spaces
        if len(cmd) > 28 or (not all(0x20 <= ord(c) <= 0x7F for c in cmd)):
            return ucapi.StatusCodes.BAD_REQUEST

        return await self._send_command(cmd)

    async def _handle_core_command(self, cmd: str) -> ucapi.StatusCodes:
        # pylint: disable=R0915
        match cmd:
            case CoreCommands.OUTPUT_1:
                # TODO: Replace with commented code once https://github.com/ol-iver/denonavr/pull/337 is merged
                await self._send_command("VSMONI1")
                # await self._receiver.async_hdmi_output("HDMI1")
            case CoreCommands.OUTPUT_2:
                # TODO: Replace with commented code once https://github.com/ol-iver/denonavr/pull/337 is merged
                await self._send_command("VSMONI2")
                # await self._receiver.async_hdmi_output("HDMI2")
            case CoreCommands.OUTPUT_AUTO:
                # TODO: Replace with commented code once https://github.com/ol-iver/denonavr/pull/337 is merged
                await self._send_command("VSMONIAUTO")
                # await self._receiver.async_hdmi_output("Auto")
            case CoreCommands.DIMMER_TOGGLE:
                await self._receiver.async_dimmer_toggle()
            case CoreCommands.DIMMER_BRIGHT:
                # TODO: Replace with commented code once https://github.com/ol-iver/denonavr/pull/337 is merged
                await self._send_command("DIM BRI")
                # await self._receiver.async_dimmer("Bright")
            case CoreCommands.DIMMER_DIM:
                # TODO: Replace with commented code once https://github.com/ol-iver/denonavr/pull/337 is merged
                await self._send_command("DIM DIM")
                # await self._receiver.async_dimmer("Dim")
            case CoreCommands.DIMMER_DARK:
                # TODO: Replace with commented code once https://github.com/ol-iver/denonavr/pull/337 is merged
                await self._send_command("DIM DAR")
                # await self._receiver.async_dimmer("Dark")
            case CoreCommands.DIMMER_OFF:
                # TODO: Replace with commented code once https://github.com/ol-iver/denonavr/pull/337 is merged
                await self._send_command("DIM OFF")
                # await self._receiver.async_dimmer("Off")
            case CoreCommands.TRIGGER1_ON:
                await self._receiver.async_trigger_on(1)
            case CoreCommands.TRIGGER1_OFF:
                await self._receiver.async_trigger_off(1)
            case CoreCommands.TRIGGER2_ON:
                await self._receiver.async_trigger_on(2)
            case CoreCommands.TRIGGER2_OFF:
                await self._receiver.async_trigger_off(2)
            case CoreCommands.TRIGGER3_ON:
                await self._receiver.async_trigger_on(3)
            case CoreCommands.TRIGGER3_OFF:
                await self._receiver.async_trigger_off(3)
            case CoreCommands.DELAY_UP:
                await self._receiver.async_delay_up()
            case CoreCommands.DELAY_DOWN:
                await self._receiver.async_delay_down()
            case CoreCommands.ECO_AUTO:
                # TODO: Replace with commented code once https://github.com/ol-iver/denonavr/pull/337 is merged
                await self._send_command("ECOAUTO")
                # await self._receiver.async_eco_mode("Auto")
            case CoreCommands.ECO_ON:
                # TODO: Replace with commented code once https://github.com/ol-iver/denonavr/pull/337 is merged
                await self._send_command("ECOON")
                # await self._receiver.async_eco_mode("On")
            case CoreCommands.ECO_OFF:
                # TODO: Replace with commented code once https://github.com/ol-iver/denonavr/pull/337 is merged
                await self._send_command("ECOOFF")
                # await self._receiver.async_eco_mode("Off")
            case CoreCommands.INFO_MENU:
                await self._receiver.async_info()
            case CoreCommands.CHANNEL_LEVEL_ADJUST_MENU:
                await self._receiver.async_channel_level_adjust()
            case CoreCommands.AUTO_STANDBY_OFF:
                await self._receiver.async_auto_standby("OFF")
            case CoreCommands.AUTO_STANDBY_15MIN:
                await self._receiver.async_auto_standby("15M")
            case CoreCommands.AUTO_STANDBY_30MIN:
                await self._receiver.async_auto_standby("30M")
            case CoreCommands.AUTO_STANDBY_60MIN:
                await self._receiver.async_auto_standby("60M")
            case CoreCommands.DELAY_TIME_UP:
                await self._receiver.async_delay_time_up()
            case CoreCommands.DELAY_TIME_DOWN:
                await self._receiver.async_delay_time_down()
            case CoreCommands.HDMI_AUDIO_DECODE_AMP:
                await self._receiver.async_hdmi_audio_decode("AMP")
            case CoreCommands.HDMI_AUDIO_DECODE_TV:
                await self._receiver.async_hdmi_audio_decode("TV")
            case CoreCommands.VIDEO_PROCESSING_MODE_AUTO:
                await self._receiver.async_video_processing_mode("Auto")
            case CoreCommands.VIDEO_PROCESSING_MODE_GAME:
                await self._receiver.async_video_processing_mode("Game")
            case CoreCommands.VIDEO_PROCESSING_MODE_MOVIE:
                await self._receiver.async_video_processing_mode("Movie")
            case CoreCommands.VIDEO_PROCESSING_MODE_BYPASS:
                await self._receiver.async_video_processing_mode("Bypass")
            case CoreCommands.NETWORK_RESTART:
                await self._receiver.async_network_restart()
            case CoreCommands.SPEAKER_PRESET_1:
                await self._receiver.async_speaker_preset(1)
            case CoreCommands.SPEAKER_PRESET_2:
                await self._receiver.async_speaker_preset(2)
            case CoreCommands.SPEAKER_PRESET_TOGGLE:
                await self._receiver.async_speaker_preset_toggle()
            case CoreCommands.BT_TRANSMITTER_ON:
                await self._receiver.async_bt_transmitter_on()
            case CoreCommands.BT_TRANSMITTER_OFF:
                await self._receiver.async_bt_transmitter_off()
            case CoreCommands.BT_TRANSMITTER_TOGGLE:
                await self._receiver.async_bt_transmitter_toggle()
            case CoreCommands.BT_OUTPUT_MODE_BT_SPEAKER:
                await self._receiver.async_bt_output_mode("Bluetooth + Speakers")
            case CoreCommands.BT_OUTPUT_MODE_BT_ONLY:
                await self._receiver.async_bt_output_mode("Bluetooth Only")
            case CoreCommands.BT_OUTPUT_MODE_TOGGLE:
                await self._receiver.async_bt_output_mode_toggle()
            case CoreCommands.AUDIO_RESTORER_OFF:
                await self._receiver.async_audio_restorer("Off")
            case CoreCommands.AUDIO_RESTORER_LOW:
                await self._receiver.async_audio_restorer("Low")
            case CoreCommands.AUDIO_RESTORER_MEDIUM:
                await self._receiver.async_audio_restorer("Medium")
            case CoreCommands.AUDIO_RESTORER_HIGH:
                await self._receiver.async_audio_restorer("High")
            case CoreCommands.REMOTE_CONTROL_LOCK_ON:
                await self._receiver.async_remote_control_lock()
            case CoreCommands.REMOTE_CONTROL_LOCK_OFF:
                await self._receiver.async_remote_control_unlock()
            case CoreCommands.PANEL_LOCK_PANEL:
                await self._receiver.async_panel_lock("Panel")
            case CoreCommands.PANEL_LOCK_PANEL_VOLUME:
                await self._receiver.async_panel_lock("Panel + Master Volume")
            case CoreCommands.PANEL_LOCK_OFF:
                await self._receiver.async_panel_unlock()
            case CoreCommands.GRAPHIC_EQ_ON:
                await self._receiver.async_graphic_eq_on()
            case CoreCommands.GRAPHIC_EQ_OFF:
                await self._receiver.async_graphic_eq_off()
            case CoreCommands.GRAPHIC_EQ_TOGGLE:
                await self._receiver.async_graphic_eq_toggle()
            case CoreCommands.HEADPHONE_EQ_ON:
                await self._receiver.async_headphone_eq_on()
            case CoreCommands.HEADPHONE_EQ_OFF:
                await self._receiver.async_headphone_eq_off()
            case CoreCommands.HEADPHONE_EQ_TOGGLE:
                await self._receiver.async_headphone_eq_toggle()
            case CoreCommands.STATUS:
                await self._receiver.async_status()
<<<<<<< HEAD
            case CoreCommands.QUICK_SELECT_1:
                await self._receiver.async_quick_select_mode(1)
            case CoreCommands.SMART_SELECT_1:
                await self._send_command("MSSMART1")
            case CoreCommands.QUICK_SELECT_2:
                await self._receiver.async_quick_select_mode(2)
            case CoreCommands.SMART_SELECT_2:
                await self._send_command("MSSMART2")
            case CoreCommands.QUICK_SELECT_3:
                await self._receiver.async_quick_select_mode(3)
            case CoreCommands.SMART_SELECT_3:
                await self._send_command("MSSMART3")
            case CoreCommands.QUICK_SELECT_4:
                await self._receiver.async_quick_select_mode(4)
            case CoreCommands.SMART_SELECT_4:
                await self._send_command("MSSMART4")
            case CoreCommands.QUICK_SELECT_5:
                await self._receiver.async_quick_select_mode(5)
            case CoreCommands.SMART_SELECT_5:
                await self._send_command("MSSMART5")

=======
            case CoreCommands.INPUT_PHONO:
                await self._send_command("SIPHONO")
            case CoreCommands.INPUT_CD:
                await self._send_command("SICD")
            case CoreCommands.INPUT_DVD:
                await self._send_command("SIDVD")
            case CoreCommands.INPUT_BD:
                await self._send_command("SIBD")
            case CoreCommands.INPUT_TV:
                await self._send_command("SITV")
            case CoreCommands.INPUT_SAT_CBL:
                await self._send_command("SISAT/CBL")
            case CoreCommands.INPUT_MPLAY:
                await self._send_command("SIMPLAY")
            case CoreCommands.INPUT_GAME:
                await self._send_command("SIGAME")
            case CoreCommands.INPUT_GAME1:
                await self._send_command("SIGAME1")
            case CoreCommands.INPUT_GAME2:
                await self._send_command("SIGAME2")
            case CoreCommands.INPUT_TUNER:
                await self._send_command("SITUNER")
            case CoreCommands.INPUT_8K:
                await self._send_command("SI8K")
            case CoreCommands.INPUT_AUX1:
                await self._send_command("SIAUX1")
            case CoreCommands.INPUT_AUX2:
                await self._send_command("SIAUX2")
            case CoreCommands.INPUT_AUX3:
                await self._send_command("SIAUX3")
            case CoreCommands.INPUT_AUX4:
                await self._send_command("SIAUX4")
            case CoreCommands.INPUT_AUX5:
                await self._send_command("SIAUX5")
            case CoreCommands.INPUT_AUX6:
                await self._send_command("SIAUX6")
            case CoreCommands.INPUT_AUX7:
                await self._send_command("SIAUX7")
            case CoreCommands.INPUT_NET:
                await self._send_command("SINET")
            case CoreCommands.INPUT_BT:
                await self._send_command("SIBT")
>>>>>>> 5147e561
            case _:
                return ucapi.StatusCodes.NOT_IMPLEMENTED

        return ucapi.StatusCodes.OK

    async def _handle_volume_command(self, cmd: str) -> ucapi.StatusCodes:
        # pylint: disable=R0915
        match cmd:
            case VolumeCommands.FRONT_LEFT_UP:
                await self._receiver.vol.async_channel_volume_up("Front Left")
            case VolumeCommands.FRONT_LEFT_DOWN:
                await self._receiver.vol.async_channel_volume_down("Front Left")
            case VolumeCommands.FRONT_RIGHT_UP:
                await self._receiver.vol.async_channel_volume_up("Front Right")
            case VolumeCommands.FRONT_RIGHT_DOWN:
                await self._receiver.vol.async_channel_volume_down("Front Right")
            case VolumeCommands.CENTER_UP:
                await self._receiver.vol.async_channel_volume_up("Center")
            case VolumeCommands.CENTER_DOWN:
                await self._receiver.vol.async_channel_volume_down("Center")
            case VolumeCommands.SUB1_UP:
                await self._receiver.vol.async_channel_volume_up("Subwoofer")
            case VolumeCommands.SUB1_DOWN:
                await self._receiver.vol.async_channel_volume_down("Subwoofer")
            case VolumeCommands.SUB2_UP:
                await self._receiver.vol.async_channel_volume_up("Subwoofer 2")
            case VolumeCommands.SUB2_DOWN:
                await self._receiver.vol.async_channel_volume_down("Subwoofer 2")
            case VolumeCommands.SUB3_UP:
                await self._receiver.vol.async_channel_volume_up("Subwoofer 3")
            case VolumeCommands.SUB3_DOWN:
                await self._receiver.vol.async_channel_volume_down("Subwoofer 3")
            case VolumeCommands.SUB4_UP:
                await self._receiver.vol.async_channel_volume_up("Subwoofer 4")
            case VolumeCommands.SUB4_DOWN:
                await self._receiver.vol.async_channel_volume_down("Subwoofer 4")
            case VolumeCommands.SURROUND_LEFT_UP:
                await self._receiver.vol.async_channel_volume_up("Surround Left")
            case VolumeCommands.SURROUND_LEFT_DOWN:
                await self._receiver.vol.async_channel_volume_down("Surround Left")
            case VolumeCommands.SURROUND_RIGHT_UP:
                await self._receiver.vol.async_channel_volume_up("Surround Right")
            case VolumeCommands.SURROUND_RIGHT_DOWN:
                await self._receiver.vol.async_channel_volume_down("Surround Right")
            case VolumeCommands.SURROUND_BACK_LEFT_UP:
                await self._receiver.vol.async_channel_volume_up("Surround Back Left")
            case VolumeCommands.SURROUND_BACK_LEFT_DOWN:
                await self._receiver.vol.async_channel_volume_down("Surround Back Left")
            case VolumeCommands.SURROUND_BACK_RIGHT_UP:
                await self._receiver.vol.async_channel_volume_up("Surround Back Right")
            case VolumeCommands.SURROUND_BACK_RIGHT_DOWN:
                await self._receiver.vol.async_channel_volume_down("Surround Back Right")
            case VolumeCommands.FRONT_HEIGHT_LEFT_UP:
                await self._receiver.vol.async_channel_volume_up("Front Height Left")
            case VolumeCommands.FRONT_HEIGHT_LEFT_DOWN:
                await self._receiver.vol.async_channel_volume_down("Front Height Left")
            case VolumeCommands.FRONT_HEIGHT_RIGHT_UP:
                await self._receiver.vol.async_channel_volume_up("Front Height Right")
            case VolumeCommands.FRONT_HEIGHT_RIGHT_DOWN:
                await self._receiver.vol.async_channel_volume_down("Front Height Right")
            case VolumeCommands.FRONT_WIDE_LEFT_UP:
                await self._receiver.vol.async_channel_volume_up("Front Wide Left")
            case VolumeCommands.FRONT_WIDE_LEFT_DOWN:
                await self._receiver.vol.async_channel_volume_down("Front Wide Left")
            case VolumeCommands.FRONT_WIDE_RIGHT_UP:
                await self._receiver.vol.async_channel_volume_up("Front Wide Right")
            case VolumeCommands.FRONT_WIDE_RIGHT_DOWN:
                await self._receiver.vol.async_channel_volume_down("Front Wide Right")
            case VolumeCommands.TOP_FRONT_LEFT_UP:
                await self._receiver.vol.async_channel_volume_up("Top Front Left")
            case VolumeCommands.TOP_FRONT_LEFT_DOWN:
                await self._receiver.vol.async_channel_volume_down("Top Front Left")
            case VolumeCommands.TOP_FRONT_RIGHT_UP:
                await self._receiver.vol.async_channel_volume_up("Top Front Right")
            case VolumeCommands.TOP_FRONT_RIGHT_DOWN:
                await self._receiver.vol.async_channel_volume_down("Top Front Right")
            case VolumeCommands.TOP_MIDDLE_LEFT_UP:
                await self._receiver.vol.async_channel_volume_up("Top Middle Left")
            case VolumeCommands.TOP_MIDDLE_LEFT_DOWN:
                await self._receiver.vol.async_channel_volume_down("Top Middle Left")
            case VolumeCommands.TOP_MIDDLE_RIGHT_UP:
                await self._receiver.vol.async_channel_volume_up("Top Middle Right")
            case VolumeCommands.TOP_MIDDLE_RIGHT_DOWN:
                await self._receiver.vol.async_channel_volume_down("Top Middle Right")
            case VolumeCommands.TOP_REAR_LEFT_UP:
                await self._receiver.vol.async_channel_volume_up("Top Rear Left")
            case VolumeCommands.TOP_REAR_LEFT_DOWN:
                await self._receiver.vol.async_channel_volume_down("Top Rear Left")
            case VolumeCommands.TOP_REAR_RIGHT_UP:
                await self._receiver.vol.async_channel_volume_up("Top Rear Right")
            case VolumeCommands.TOP_REAR_RIGHT_DOWN:
                await self._receiver.vol.async_channel_volume_down("Top Rear Right")
            case VolumeCommands.REAR_HEIGHT_LEFT_UP:
                await self._receiver.vol.async_channel_volume_up("Rear Height Left")
            case VolumeCommands.REAR_HEIGHT_LEFT_DOWN:
                await self._receiver.vol.async_channel_volume_down("Rear Height Left")
            case VolumeCommands.REAR_HEIGHT_RIGHT_UP:
                await self._receiver.vol.async_channel_volume_up("Rear Height Right")
            case VolumeCommands.REAR_HEIGHT_RIGHT_DOWN:
                await self._receiver.vol.async_channel_volume_down("Rear Height Right")
            case VolumeCommands.FRONT_DOLBY_LEFT_UP:
                await self._receiver.vol.async_channel_volume_up("Front Dolby Left")
            case VolumeCommands.FRONT_DOLBY_LEFT_DOWN:
                await self._receiver.vol.async_channel_volume_down("Front Dolby Left")
            case VolumeCommands.FRONT_DOLBY_RIGHT_UP:
                await self._receiver.vol.async_channel_volume_up("Front Dolby Right")
            case VolumeCommands.FRONT_DOLBY_RIGHT_DOWN:
                await self._receiver.vol.async_channel_volume_down("Front Dolby Right")
            case VolumeCommands.SURROUND_DOLBY_LEFT_UP:
                await self._receiver.vol.async_channel_volume_up("Surround Dolby Left")
            case VolumeCommands.SURROUND_DOLBY_LEFT_DOWN:
                await self._receiver.vol.async_channel_volume_down("Surround Dolby Left")
            case VolumeCommands.SURROUND_DOLBY_RIGHT_UP:
                await self._receiver.vol.async_channel_volume_up("Surround Dolby Right")
            case VolumeCommands.BACK_DOLBY_LEFT_UP:
                await self._receiver.vol.async_channel_volume_up("Back Dolby Left")
            case VolumeCommands.BACK_DOLBY_LEFT_DOWN:
                await self._receiver.vol.async_channel_volume_down("Back Dolby Left")
            case VolumeCommands.BACK_DOLBY_RIGHT_UP:
                await self._receiver.vol.async_channel_volume_up("Back Dolby Right")
            case VolumeCommands.BACK_DOLBY_RIGHT_DOWN:
                await self._receiver.vol.async_channel_volume_down("Back Dolby Right")
            case VolumeCommands.SURROUND_HEIGHT_LEFT_UP:
                await self._receiver.vol.async_channel_volume_up("Surround Height Left")
            case VolumeCommands.SURROUND_HEIGHT_LEFT_DOWN:
                await self._receiver.vol.async_channel_volume_down("Surround Height Left")
            case VolumeCommands.SURROUND_HEIGHT_RIGHT_UP:
                await self._receiver.vol.async_channel_volume_up("Surround Height Right")
            case VolumeCommands.SURROUND_HEIGHT_RIGHT_DOWN:
                await self._receiver.vol.async_channel_volume_down("Surround Height Right")
            case VolumeCommands.TOP_SURROUND_UP:
                await self._receiver.vol.async_channel_volume_up("Top Surround")
            case VolumeCommands.TOP_SURROUND_DOWN:
                await self._receiver.vol.async_channel_volume_down("Top Surround")
            case VolumeCommands.CENTER_HEIGHT_UP:
                await self._receiver.vol.async_channel_volume_up("Center Height")
            case VolumeCommands.CENTER_HEIGHT_DOWN:
                await self._receiver.vol.async_channel_volume_down("Center Height")
            case VolumeCommands.CHANNEL_VOLUMES_RESET:
                await self._receiver.vol.async_channel_volumes_reset()
            case VolumeCommands.SUBWOOFER_ON:
                await self._receiver.vol.async_subwoofer_on()
            case VolumeCommands.SUBWOOFER_OFF:
                await self._receiver.vol.async_subwoofer_off()
            case VolumeCommands.SUBWOOFER_TOGGLE:
                await self._receiver.vol.async_subwoofer_toggle()
            case VolumeCommands.SUBWOOFER1_LEVEL_UP:
                await self._receiver.vol.async_subwoofer_level_up("Subwoofer")
            case VolumeCommands.SUBWOOFER1_LEVEL_DOWN:
                await self._receiver.vol.async_subwoofer_level_down("Subwoofer")
            case VolumeCommands.SUBWOOFER2_LEVEL_UP:
                await self._receiver.vol.async_subwoofer_level_up("Subwoofer 2")
            case VolumeCommands.SUBWOOFER2_LEVEL_DOWN:
                await self._receiver.vol.async_subwoofer_level_down("Subwoofer 2")
            case VolumeCommands.SUBWOOFER3_LEVEL_UP:
                await self._receiver.vol.async_subwoofer_level_up("Subwoofer 3")
            case VolumeCommands.SUBWOOFER3_LEVEL_DOWN:
                await self._receiver.vol.async_subwoofer_level_down("Subwoofer 3")
            case VolumeCommands.SUBWOOFER4_LEVEL_UP:
                await self._receiver.vol.async_subwoofer_level_up("Subwoofer 4")
            case VolumeCommands.SUBWOOFER4_LEVEL_DOWN:
                await self._receiver.vol.async_subwoofer_level_down("Subwoofer 4")
            case VolumeCommands.LFE_UP:
                await self._receiver.vol.async_lfe_up()
            case VolumeCommands.LFE_DOWN:
                await self._receiver.vol.async_lfe_down()
            case VolumeCommands.BASS_SYNC_UP:
                await self._receiver.vol.async_bass_sync_up()
            case VolumeCommands.BASS_SYNC_DOWN:
                await self._receiver.vol.async_bass_sync_down()
            case _:
                return ucapi.StatusCodes.NOT_IMPLEMENTED

        return ucapi.StatusCodes.OK

    async def _handle_sound_mode_command(self, cmd: str) -> ucapi.StatusCodes:
        # pylint: disable=R0915, R0911
        match cmd:
            case SoundModeCommands.SURROUND_MODE_AUTO:
                return await self._send_command("MSAUTO")
            case SoundModeCommands.SURROUND_MODE_DIRECT:
                return await self._send_command("MSDIRECT")
            case SoundModeCommands.SURROUND_MODE_PURE_DIRECT:
                return await self._send_command("MSPURE DIRECT")
            case SoundModeCommands.SURROUND_MODE_DOLBY_DIGITAL:
                return await self._send_command("MSDOLBY DIGITAL")
            case SoundModeCommands.SURROUND_MODE_DTS_SURROUND:
                return await self._send_command("MSDTS SURROUND")
            case SoundModeCommands.SURROUND_MODE_AURO3D:
                return await self._send_command("MSAURO3D")
            case SoundModeCommands.SURROUND_MODE_AURO2DSURR:
                return await self._send_command("MSAURO2DSURR")
            case SoundModeCommands.SURROUND_MODE_MCH_STEREO:
                return await self._send_command("MSMCH STEREO")
            case SoundModeCommands.SURROUND_MODE_NEXT:
                await self._receiver.soundmode.async_sound_mode_next()
            case SoundModeCommands.SURROUND_MODE_PREVIOUS:
                await self._receiver.soundmode.async_sound_mode_previous()
            case SoundModeCommands.SOUND_MODE_NEURAL_X_ON:
                await self._receiver.soundmode.async_neural_x_on()
            case SoundModeCommands.SOUND_MODE_NEURAL_X_OFF:
                await self._receiver.soundmode.async_neural_x_off()
            case SoundModeCommands.SOUND_MODE_NEURAL_X_TOGGLE:
                await self._receiver.soundmode.async_neural_x_toggle()
            case SoundModeCommands.SOUND_MODE_IMAX_AUTO:
                await self._receiver.soundmode.async_imax_auto()
            case SoundModeCommands.SOUND_MODE_IMAX_OFF:
                await self._receiver.soundmode.async_imax_off()
            case SoundModeCommands.SOUND_MODE_IMAX_TOGGLE:
                await self._receiver.soundmode.async_imax_toggle()
            case SoundModeCommands.IMAX_AUDIO_SETTINGS_AUTO:
                await self._receiver.soundmode.async_imax_audio_settings("AUTO")
            case SoundModeCommands.IMAX_AUDIO_SETTINGS_MANUAL:
                await self._receiver.soundmode.async_imax_audio_settings("MANUAL")
            case SoundModeCommands.IMAX_AUDIO_SETTINGS_TOGGLE:
                await self._receiver.soundmode.async_imax_audio_settings_toggle()
            case SoundModeCommands.IMAX_HPF_40HZ:
                await self._receiver.soundmode.async_imax_hpf("40")
            case SoundModeCommands.IMAX_HPF_60HZ:
                await self._receiver.soundmode.async_imax_hpf("60")
            case SoundModeCommands.IMAX_HPF_80HZ:
                await self._receiver.soundmode.async_imax_hpf("80")
            case SoundModeCommands.IMAX_HPF_90HZ:
                await self._receiver.soundmode.async_imax_hpf("90")
            case SoundModeCommands.IMAX_HPF_100HZ:
                await self._receiver.soundmode.async_imax_hpf("100")
            case SoundModeCommands.IMAX_HPF_110HZ:
                await self._receiver.soundmode.async_imax_hpf("110")
            case SoundModeCommands.IMAX_HPF_120HZ:
                await self._receiver.soundmode.async_imax_hpf("120")
            case SoundModeCommands.IMAX_HPF_150HZ:
                await self._receiver.soundmode.async_imax_hpf("150")
            case SoundModeCommands.IMAX_HPF_180HZ:
                await self._receiver.soundmode.async_imax_hpf("180")
            case SoundModeCommands.IMAX_HPF_200HZ:
                await self._receiver.soundmode.async_imax_hpf("200")
            case SoundModeCommands.IMAX_HPF_250HZ:
                await self._receiver.soundmode.async_imax_hpf("250")
            case SoundModeCommands.IMAX_LPF_80HZ:
                await self._receiver.soundmode.async_imax_lpf("80")
            case SoundModeCommands.IMAX_LPF_90HZ:
                await self._receiver.soundmode.async_imax_lpf("90")
            case SoundModeCommands.IMAX_LPF_100HZ:
                await self._receiver.soundmode.async_imax_lpf("100")
            case SoundModeCommands.IMAX_LPF_110HZ:
                await self._receiver.soundmode.async_imax_lpf("110")
            case SoundModeCommands.IMAX_LPF_120HZ:
                await self._receiver.soundmode.async_imax_lpf("120")
            case SoundModeCommands.IMAX_LPF_150HZ:
                await self._receiver.soundmode.async_imax_lpf("150")
            case SoundModeCommands.IMAX_LPF_180HZ:
                await self._receiver.soundmode.async_imax_lpf("180")
            case SoundModeCommands.IMAX_LPF_200HZ:
                await self._receiver.soundmode.async_imax_lpf("200")
            case SoundModeCommands.IMAX_LPF_250HZ:
                await self._receiver.soundmode.async_imax_lpf("250")
            case SoundModeCommands.IMAX_SUBWOOFER_ON:
                await self._receiver.soundmode.async_imax_subwoofer_mode("ON")
            case SoundModeCommands.IMAX_SUBWOOFER_OFF:
                await self._receiver.soundmode.async_imax_subwoofer_mode("OFF")
            case SoundModeCommands.IMAX_SUBWOOFER_OUTPUT_LFE_MAIN:
                await self._receiver.soundmode.async_imax_subwoofer_output("L+M")
            case SoundModeCommands.IMAX_SUBWOOFER_OUTPUT_LFE:
                await self._receiver.soundmode.async_imax_subwoofer_output("LFE")
            case SoundModeCommands.CINEMA_EQ_ON:
                await self._receiver.soundmode.async_cinema_eq_on()
            case SoundModeCommands.CINEMA_EQ_OFF:
                await self._receiver.soundmode.async_cinema_eq_off()
            case SoundModeCommands.CINEMA_EQ_TOGGLE:
                await self._receiver.soundmode.async_cinema_eq_toggle()
            case SoundModeCommands.CENTER_SPREAD_ON:
                await self._receiver.soundmode.async_center_spread_on()
            case SoundModeCommands.CENTER_SPREAD_OFF:
                await self._receiver.soundmode.async_center_spread_off()
            case SoundModeCommands.CENTER_SPREAD_TOGGLE:
                await self._receiver.soundmode.async_center_spread_toggle()
            case SoundModeCommands.LOUDNESS_MANAGEMENT_ON:
                await self._receiver.soundmode.async_loudness_management_on()
            case SoundModeCommands.LOUDNESS_MANAGEMENT_OFF:
                await self._receiver.soundmode.async_loudness_management_off()
            case SoundModeCommands.LOUDNESS_MANAGEMENT_TOGGLE:
                await self._receiver.soundmode.async_loudness_management_toggle()
            case SoundModeCommands.DIALOG_ENHANCER_OFF:
                await self._receiver.soundmode.async_dialog_enhancer("Off")
            case SoundModeCommands.DIALOG_ENHANCER_LOW:
                await self._receiver.soundmode.async_dialog_enhancer("Low")
            case SoundModeCommands.DIALOG_ENHANCER_MEDIUM:
                await self._receiver.soundmode.async_dialog_enhancer("Medium")
            case SoundModeCommands.DIALOG_ENHANCER_HIGH:
                await self._receiver.soundmode.async_dialog_enhancer("High")
            case SoundModeCommands.AUROMATIC_3D_PRESET_SMALL:
                await self._receiver.soundmode.async_auromatic_3d_preset("Small")
            case SoundModeCommands.AUROMATIC_3D_PRESET_MEDIUM:
                await self._receiver.soundmode.async_auromatic_3d_preset("Medium")
            case SoundModeCommands.AUROMATIC_3D_PRESET_LARGE:
                await self._receiver.soundmode.async_auromatic_3d_preset("Large")
            case SoundModeCommands.AUROMATIC_3D_PRESET_SPEECH:
                await self._receiver.soundmode.async_auromatic_3d_preset("Speech")
            case SoundModeCommands.AUROMATIC_3D_PRESET_MOVIE:
                await self._receiver.soundmode.async_auromatic_3d_preset("Movie")
            case SoundModeCommands.AUROMATIC_3D_STRENGTH_UP:
                await self._receiver.soundmode.async_auromatic_3d_strength_up()
            case SoundModeCommands.AUROMATIC_3D_STRENGTH_DOWN:
                await self._receiver.soundmode.async_auromatic_3d_strength_down()
            case SoundModeCommands.AURO_3D_MODE_DIRECT:
                await self._receiver.soundmode.async_auro_3d_mode("Direct")
            case SoundModeCommands.AURO_3D_MODE_CHANNEL_EXPANSION:
                await self._receiver.soundmode.async_auro_3d_mode("Channel Expansion")
            case SoundModeCommands.DIALOG_CONTROL_UP:
                await self._receiver.soundmode.async_dialog_control_up()
            case SoundModeCommands.DIALOG_CONTROL_DOWN:
                await self._receiver.soundmode.async_dialog_control_down()
            case SoundModeCommands.SPEAKER_VIRTUALIZER_ON:
                await self._receiver.soundmode.async_speaker_virtualizer_on()
            case SoundModeCommands.SPEAKER_VIRTUALIZER_OFF:
                await self._receiver.soundmode.async_speaker_virtualizer_off()
            case SoundModeCommands.SPEAKER_VIRTUALIZER_TOGGLE:
                await self._receiver.soundmode.async_speaker_virtualizer_toggle()
            case SoundModeCommands.EFFECT_SPEAKER_SELECTION_FLOOR:
                await self._receiver.soundmode.async_effect_speaker_selection("Floor")
            case SoundModeCommands.EFFECT_SPEAKER_SELECTION_FRONT:
                await self._receiver.soundmode.async_effect_speaker_selection("Front")
            case SoundModeCommands.EFFECT_SPEAKER_SELECTION_FRONT_HEIGHT:
                await self._receiver.soundmode.async_effect_speaker_selection("Front Height")
            case SoundModeCommands.EFFECT_SPEAKER_SELECTION_FRONT_HEIGHT_WIDE:
                await self._receiver.soundmode.async_effect_speaker_selection("Front Height + Front Wide")
            case SoundModeCommands.EFFECT_SPEAKER_SELECTION_FRONT_WIDE:
                await self._receiver.soundmode.async_effect_speaker_selection("Front Wide")
            case SoundModeCommands.EFFECT_SPEAKER_SELECTION_HEIGHT_FLOOR:
                await self._receiver.soundmode.async_effect_speaker_selection("Height + Floor")
            case SoundModeCommands.EFFECT_SPEAKER_SELECTION_SURROUND_BACK:
                await self._receiver.soundmode.async_effect_speaker_selection("Surround Back")
            case SoundModeCommands.EFFECT_SPEAKER_SELECTION_SURROUND_BACK_FRONT_HEIGHT:
                await self._receiver.soundmode.async_effect_speaker_selection("Surround Back + Front Height")
            case SoundModeCommands.EFFECT_SPEAKER_SELECTION_SURROUND_BACK_FRONT_WIDE:
                await self._receiver.soundmode.async_effect_speaker_selection("Surround Back + Front Wide")
            case SoundModeCommands.DRC_AUTO:
                await self._receiver.soundmode.async_drc("AUTO")
            case SoundModeCommands.DRC_LOW:
                await self._receiver.soundmode.async_drc("LOW")
            case SoundModeCommands.DRC_MID:
                await self._receiver.soundmode.async_drc("MID")
            case SoundModeCommands.DRC_HI:
                await self._receiver.soundmode.async_drc("HI")
            case SoundModeCommands.DRC_OFF:
                await self._receiver.soundmode.async_drc("OFF")
            case _:
                return ucapi.StatusCodes.NOT_IMPLEMENTED

        return ucapi.StatusCodes.OK

    async def _handle_audyssey_command(self, cmd: str) -> ucapi.StatusCodes:
        # pylint: disable=R0911
        match cmd:
            case AudysseyCommands.MULTIEQ_REFERENCE:
                return await self._send_command("PSMULTEQ:AUDYSSEY")
            case AudysseyCommands.MULTIEQ_BYPASS_LR:
                return await self._send_command("PSMULTEQ:BYP.LR")
            case AudysseyCommands.MULTIEQ_FLAT:
                return await self._send_command("PSMULTEQ:FLAT")
            case AudysseyCommands.MULTIEQ_OFF:
                return await self._send_command("PSMULTEQ:OFF")
            case AudysseyCommands.DYNAMIC_EQ_ON:
                await self._receiver.audyssey.async_dynamiceq_on()
            case AudysseyCommands.DYNAMIC_EQ_OFF:
                await self._receiver.audyssey.async_dynamiceq_off()
            case AudysseyCommands.DYNAMIC_EQ_TOGGLE:
                await self._receiver.audyssey.async_toggle_dynamic_eq()
            case AudysseyCommands.AUDYSSEY_LFC:
                await self._receiver.audyssey.async_lfc_on()
            case AudysseyCommands.AUDYSSEY_LFC_OFF:
                await self._receiver.audyssey.async_lfc_off()
            case AudysseyCommands.DYNAMIC_VOLUME_OFF:
                await self._receiver.audyssey.async_set_dynamicvol("Off")
            case AudysseyCommands.DYNAMIC_VOLUME_LIGHT:
                await self._receiver.audyssey.async_set_dynamicvol("Light")
            case AudysseyCommands.DYNAMIC_VOLUME_MEDIUM:
                await self._receiver.audyssey.async_set_dynamicvol("Medium")
            case AudysseyCommands.DYNAMIC_VOLUME_HEAVY:
                await self._receiver.audyssey.async_set_dynamicvol("Heavy")
            case AudysseyCommands.CONTAINMENT_AMOUNT_UP:
                await self._receiver.audyssey.async_containment_amount_up()
            case AudysseyCommands.CONTAINMENT_AMOUNT_DOWN:
                await self._receiver.audyssey.async_containment_amount_down()
            case _:
                return ucapi.StatusCodes.NOT_IMPLEMENTED

        return ucapi.StatusCodes.OK

    async def _handle_dirac_command(self, cmd: str) -> ucapi.StatusCodes:
        # pylint: disable=R0911
        match cmd:
            case DiracCommands.DIRAC_LIVE_FILTER_SLOT1:
                # TODO: Replace with commented code once https://github.com/ol-iver/denonavr/pull/337 is merged
                await self._send_command("PSDIRAC 1")
                # await self._receiver.dirac.async_dirac_filter("Slot 1")
            case DiracCommands.DIRAC_LIVE_FILTER_SLOT2:
                # TODO: Replace with commented code once https://github.com/ol-iver/denonavr/pull/337 is merged
                await self._send_command("PSDIRAC 2")
                # await self._receiver.dirac.async_dirac_filter("Slot 2")
            case DiracCommands.DIRAC_LIVE_FILTER_SLOT3:
                # TODO: Replace with commented code once https://github.com/ol-iver/denonavr/pull/337 is merged
                await self._send_command("PSDIRAC 3")
                # await self._receiver.dirac.async_dirac_filter("Slot 3")
            case DiracCommands.DIRAC_LIVE_FILTER_OFF:
                # TODO: Replace with commented code once https://github.com/ol-iver/denonavr/pull/337 is merged
                await self._send_command("PSDIRAC OFF")
                # await self._receiver.dirac.async_dirac_filter("Off")
            case _:
                return ucapi.StatusCodes.NOT_IMPLEMENTED

        return ucapi.StatusCodes.OK<|MERGE_RESOLUTION|>--- conflicted
+++ resolved
@@ -575,29 +575,6 @@
                 await self._receiver.async_headphone_eq_toggle()
             case CoreCommands.STATUS:
                 await self._receiver.async_status()
-<<<<<<< HEAD
-            case CoreCommands.QUICK_SELECT_1:
-                await self._receiver.async_quick_select_mode(1)
-            case CoreCommands.SMART_SELECT_1:
-                await self._send_command("MSSMART1")
-            case CoreCommands.QUICK_SELECT_2:
-                await self._receiver.async_quick_select_mode(2)
-            case CoreCommands.SMART_SELECT_2:
-                await self._send_command("MSSMART2")
-            case CoreCommands.QUICK_SELECT_3:
-                await self._receiver.async_quick_select_mode(3)
-            case CoreCommands.SMART_SELECT_3:
-                await self._send_command("MSSMART3")
-            case CoreCommands.QUICK_SELECT_4:
-                await self._receiver.async_quick_select_mode(4)
-            case CoreCommands.SMART_SELECT_4:
-                await self._send_command("MSSMART4")
-            case CoreCommands.QUICK_SELECT_5:
-                await self._receiver.async_quick_select_mode(5)
-            case CoreCommands.SMART_SELECT_5:
-                await self._send_command("MSSMART5")
-
-=======
             case CoreCommands.INPUT_PHONO:
                 await self._send_command("SIPHONO")
             case CoreCommands.INPUT_CD:
@@ -640,7 +617,27 @@
                 await self._send_command("SINET")
             case CoreCommands.INPUT_BT:
                 await self._send_command("SIBT")
->>>>>>> 5147e561
+            case CoreCommands.QUICK_SELECT_1:
+                await self._receiver.async_quick_select_mode(1)
+            case CoreCommands.SMART_SELECT_1:
+                await self._send_command("MSSMART1")
+            case CoreCommands.QUICK_SELECT_2:
+                await self._receiver.async_quick_select_mode(2)
+            case CoreCommands.SMART_SELECT_2:
+                await self._send_command("MSSMART2")
+            case CoreCommands.QUICK_SELECT_3:
+                await self._receiver.async_quick_select_mode(3)
+            case CoreCommands.SMART_SELECT_3:
+                await self._send_command("MSSMART3")
+            case CoreCommands.QUICK_SELECT_4:
+                await self._receiver.async_quick_select_mode(4)
+            case CoreCommands.SMART_SELECT_4:
+                await self._send_command("MSSMART4")
+            case CoreCommands.QUICK_SELECT_5:
+                await self._receiver.async_quick_select_mode(5)
+            case CoreCommands.SMART_SELECT_5:
+                await self._send_command("MSSMART5")
+
             case _:
                 return ucapi.StatusCodes.NOT_IMPLEMENTED
 
