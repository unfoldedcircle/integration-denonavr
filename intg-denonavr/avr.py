"""
This module implements the Denon/Marantz AVR receiver communication of the Remote Two/3 integration driver.

:copyright: (c) 2023 by Unfolded Circle ApS.
:license: Mozilla Public License Version 2.0, see LICENSE for more details.
"""

import asyncio
import logging
import time
from asyncio import AbstractEventLoop, Lock
from enum import IntEnum
from functools import wraps
from typing import Any, Awaitable, Callable, Concatenate, Coroutine, ParamSpec, TypeVar

import denonavr
import discover
import ucapi
from config import AvrDevice
from denonavr.const import (
    ALL_ZONES,
    STATE_OFF,
    STATE_ON,
    STATE_PAUSED,
    STATE_PLAYING,
)
from denonavr.exceptions import (
    AvrCommandError,
    AvrForbiddenError,
    AvrNetworkError,
    AvrTimoutError,
    DenonAvrError,
)
from pyee.asyncio import AsyncIOEventEmitter
from simplecommand import SimpleCommand
from ucapi.media_player import Attributes as MediaAttr

_LOG = logging.getLogger(__name__)

SETUP_TIMEOUT = 5000
"""AVR connection timeout to retrieve setup information in milliseconds."""

BACKOFF_MAX: float = 30
MIN_RECONNECT_DELAY: float = 0.5
BACKOFF_FACTOR: float = 1.5

DISCOVERY_AFTER_CONNECTION_ERRORS = 10

AVR_COMMAND_URL = "/goform/formiPhoneAppDirect.xml"


class Events(IntEnum):
    """Internal driver events."""

    CONNECTING = 0
    CONNECTED = 1
    DISCONNECTED = 2
    PAIRED = 3
    ERROR = 4
    UPDATE = 5
    IP_ADDRESS_CHANGED = 6


class States(IntEnum):
    """State of a connected AVR."""

    UNKNOWN = 0
    UNAVAILABLE = 1
    OFF = 2
    ON = 3
    PLAYING = 4
    PAUSED = 5


DENON_STATE_MAPPING = {
    STATE_ON: States.ON,
    STATE_OFF: States.OFF,
    STATE_PLAYING: States.PLAYING,
    STATE_PAUSED: States.PAUSED,
}

TELNET_EVENTS = {
    "PW",  # Power
    "HD",  # HD radio station
    "MS",  # surround Mode Setting
    "MU",  # Muted
    "MV",  # Master Volume
    "NS",  # Preset
    "NSE",  # Onscreen display information (mServer/iRadio)
    "PS",  # Parameter Setting
    "SI",  # Select Input source
    "SS",  # ??
    "TF",  # Tuner Frequency (?)
    "ZM",  # Zone Main
    "Z2",  # Zone 2
    "Z3",  # Zone 3
}

SUBSCRIBED_TELNET_EVENTS = {
    "PW",  # Power
    "MV",  # Master Volume
    "MU",  # Muted
    "SI",  # Select Input source
    "MS",  # surround Mode Setting
}

_DenonDeviceT = TypeVar("_DenonDeviceT", bound="DenonDevice")
_P = ParamSpec("_P")


# Adapted from Home Assistant `async_log_errors` in
# https://github.com/home-assistant/core/blob/fd1f0b0efeb5231d3ee23d1cb2a10cdeff7c23f1/homeassistant/components/denonavr/media_player.py
def async_handle_denonlib_errors(
    func: Callable[Concatenate[_DenonDeviceT, _P], Awaitable[ucapi.StatusCodes | None]],
) -> Callable[Concatenate[_DenonDeviceT, _P], Coroutine[Any, Any, ucapi.StatusCodes | None]]:
    """Log errors occurred when calling a Denon/Marantz AVR receiver.

    Decorates methods of DenonDevice class.

    Taken from Home-Assistant
    """

    @wraps(func)
    async def wrapper(self: _DenonDeviceT, *args: _P.args, **kwargs: _P.kwargs) -> ucapi.StatusCodes:
        # pylint: disable=protected-access
        available = True
        result = ucapi.StatusCodes.SERVER_ERROR
        try:
            if result := await func(self, *args, **kwargs):
                return result
            return ucapi.StatusCodes.OK
        except AvrTimoutError:
            available = False
            result = ucapi.StatusCodes.SERVICE_UNAVAILABLE
            if self.available:
                _LOG.warning(
                    "Timeout connecting to Denon/Marantz AVR receiver at host %s. Device is unavailable. (%s%s)",
                    self._receiver.host,
                    func.__name__,
                    args,
                )
                self.available = False
        except AvrNetworkError:
            result = ucapi.StatusCodes.SERVICE_UNAVAILABLE
            available = False
            if self.available:
                _LOG.warning(
                    "Network error connecting to Denon/Marantz AVR receiver at host %s. Device is unavailable. (%s%s)",
                    self._receiver.host,
                    func.__name__,
                    args,
                )
                self.available = False
        except AvrForbiddenError:
            available = False
            result = ucapi.StatusCodes.UNAUTHORIZED
            if self.available:
                _LOG.warning(
                    (
                        "Denon/Marantz AVR receiver at host %s responded with HTTP 403 error. "
                        "Device is unavailable. Please consider power cycling your "
                        "receiver. (%s%s)"
                    ),
                    self._receiver.host,
                    func.__name__,
                    args,
                )
                self.available = False
        except AvrCommandError as err:
            available = False
            result = ucapi.StatusCodes.BAD_REQUEST
            _LOG.error(
                "Command %s%s failed with error: %s",
                func.__name__,
                args,
                err,
            )
        except DenonAvrError as err:
            available = False
            _LOG.exception(
                "Error %s occurred in method %s%s for Denon/Marants AVR receiver",
                err,
                func.__name__,
                args,
            )
        finally:
            if available and not self.available:
                _LOG.info(
                    "Denon/Marantz AVR receiver at host %s is available again",
                    self._receiver.host,
                )
                self.available = True
        return result

    return wrapper


class DenonDevice:
    """Representing a Denon/Marantz AVR Device."""

    def __init__(
        self,
        device: AvrDevice,
        loop: AbstractEventLoop | None = None,
    ):
        """Create instance with given IP or hostname of AVR."""
        # identifier from configuration
        self.id: str = device.id
        # friendly name from configuration
        self._name: str = device.name
        self._event_loop = loop or asyncio.get_running_loop()
        self.events = AsyncIOEventEmitter(self._event_loop)
        self._zones: dict[str, str | None] = {}
        if device.zone2:
            self._zones["Zone2"] = None
        if device.zone3:
            self._zones["Zone3"] = None
        self._receiver: denonavr.DenonAVR = denonavr.DenonAVR(
            host=device.address,
            show_all_inputs=device.show_all_inputs,
            timeout=device.timeout / 1000.0,
            add_zones=self._zones,
        )
        self._update_audyssey = device.update_audyssey
        self._simple_command = SimpleCommand(self._receiver, self._send_command)

        self._active: bool = False
        self._use_telnet = device.use_telnet
        self._telnet_was_healthy: bool | None = None
        self._attr_available: bool = True
        # expected volume feedback value if telnet isn't used
        self._expected_volume: float | None = None

        self._connecting: bool = False
        self._connection_attempts: int = 0
        self._reconnect_delay: float = MIN_RECONNECT_DELAY

        # Workaround for weird state behaviour. Sometimes "off" is always returned from the denonlib!
        self._expected_state: States = States.UNKNOWN
        self._volume_step = device.volume_step
        self._update_lock = Lock()

        _LOG.debug("Denon/Marantz AVR created: %s", device.address)

    @property
    def active(self) -> bool:
        """Return true if device is active and should have an established connection."""
        return self._active

    @property
    def available(self) -> bool:
        """Return True if device is available."""
        return self._attr_available

    @available.setter
    def available(self, value: bool):
        """Set device availability and emit CONNECTED / DISCONNECTED event on change."""
        if self._attr_available != value:
            self._attr_available = value
            self.events.emit(Events.CONNECTED if value else Events.DISCONNECTED, self.id)

    @property
    def name(self) -> str | None:
        """Return the name of the device as string."""
        return self._receiver.name

    @property
    def host(self) -> str:
        """Return the host of the device as string."""
        return self._receiver.host

    @property
    def manufacturer(self) -> str | None:
        """Return the manufacturer of the device as string."""
        return self._receiver.manufacturer

    @property
    def model_name(self) -> str | None:
        """Return the model name of the device as string."""
        return self._receiver.model_name

    @property
    def serial_number(self) -> str | None:
        """Return the serial number of the device as string."""
        return self._receiver.serial_number

    @property
    def support_sound_mode(self) -> bool | None:
        """Return True if sound mode supported."""
        return self._receiver.support_sound_mode

    @property
    def state(self) -> States:
        """Return the cached state of the device."""
        reported_state = self._map_denonavr_state(self._receiver.state)
        # Dirty workaround for state reporting issue. Couldn't be reproduced yet.
        if self._use_telnet and reported_state == States.OFF and self._expected_state != States.OFF:
            _LOG.info("State mismatch! Using reported: %s. Expected: %s", reported_state, self._expected_state)
            # Force update because of state mismatch
            self._event_loop.create_task(self.async_update_receiver_data(True))
        return reported_state

    def _set_expected_state(self, state: States):
        """Set expected receiver state and emit update event if changed."""
        old = self._expected_state
        if state == States.ON:
            # only override ON state if it's not in on-related state already
            if self._expected_state in (States.UNKNOWN, States.UNAVAILABLE, States.OFF):
                self._expected_state = state
        else:
            self._expected_state = state

        if old != self._expected_state:
            self.events.emit(Events.UPDATE, self.id, {MediaAttr.STATE: self._expected_state})

    @property
    def source_list(self) -> list[str]:
        """Return a list of available input sources."""
        return self._receiver.input_func_list

    @property
    def is_volume_muted(self) -> bool:
        """Return boolean if volume is currently muted."""
        return self._receiver.muted

    @property
    def volume_level(self) -> float | None:
        """Volume level of the media player (0..100)."""
        # Volume is sent in a format like -50.0. Minimum is -80.0,
        # maximum is 18.0
        if self._receiver.volume is None:
            return None
        volume = min(self._receiver.volume + 80, 100)
        volume = max(volume, 0)
        return volume

    @property
    def source(self) -> str:
        """Return the current input source."""
        if self._receiver.input_func is not None:
            return self._receiver.input_func
        return ""

    @property
    def sound_mode_list(self) -> list[str]:
        """Return the available sound modes."""
        return self._receiver.sound_mode_list

    @property
    def sound_mode(self) -> str:
        """Return the current matched sound mode."""
        if self._receiver.sound_mode is not None:
            return self._receiver.sound_mode
        return ""

    @property
    def media_image_url(self) -> str:
        """Image url of current playing media."""
        if self._receiver.input_func in self._receiver.playing_func_list:
            if self._receiver.image_url is not None:
                return self._receiver.image_url
        return ""

    @property
    def media_title(self) -> str:
        """Title of current playing media."""
        if self._receiver.input_func not in self._receiver.playing_func_list:
            return self._receiver.input_func
        if self._receiver.title is not None:
            return self._receiver.title
        if self._receiver.frequency is not None:
            return self._receiver.frequency
        return ""

    @property
    def media_artist(self) -> str:
        """Artist of current playing media, music track only."""
        if self._receiver.artist is not None:
            return self._receiver.artist
        if self._receiver.band is not None:
            return self._receiver.band
        return ""

    @property
    def media_album_name(self) -> str:
        """Album name of current playing media, music track only."""
        if self._receiver.album is not None:
            return self._receiver.album
        if self._receiver.station is not None:
            return self._receiver.station
        return ""

    async def connect(self):
        """
        Connect to AVR.

        Automatically retry if connection fails. This method will not return
        until the connection could be established, or disconnect() has been
        called.

        The call is ignored if a connection is already being established.
        """
        if self._connecting:
            _LOG.debug("Connection task already running for %s", self.id)
            return

        if self._active:
            _LOG.debug("[%s] Already connected", self.id)
            return

        self._connecting = True
        try:
            request_start = None
            success = False
            _LOG.debug("Starting connection task for %s", self.id)

            while not success:
                try:
                    _LOG.info("Connecting AVR %s on %s", self.id, self._receiver.host)
                    self.events.emit(Events.CONNECTING, self.id)
                    request_start = time.time()

                    if self._use_telnet:
                        await self._receiver.async_telnet_connect()
                        await self._receiver.async_update()
                        for event in SUBSCRIBED_TELNET_EVENTS:
                            self._receiver.register_callback(event, self._telnet_callback)
                        # TODO: Uncomment once we have use for Audyssey information
                        # if self._update_audyssey:
                        #     await self._receiver.async_update_audyssey()
                    else:
                        await self._receiver.async_update()

                    success = True
                    self._connection_attempts = 0
                    self._reconnect_delay = MIN_RECONNECT_DELAY
                except denonavr.exceptions.DenonAvrError as ex:
                    await self._handle_connection_failure(time.time() - request_start, ex)

            if self.id != self._receiver.serial_number:
                _LOG.warning(
                    "Different device serial number! Expected=%s, received=%s", self.id, self._receiver.serial_number
                )

            _LOG.info(
                "Denon/Marantz AVR connected. Manufacturer=%s, Model=%s, Name=%s, Id=%s, State=%s",
                self.manufacturer,
                self.model_name,
                self.name,
                self.id,
                self._receiver.state,
            )

            self._active = True
            self._expected_state = self._map_denonavr_state(self._receiver.state)
            self.events.emit(Events.CONNECTED, self.id)
        finally:
            self._connecting = False

    async def _handle_connection_failure(self, connect_duration: float, ex):
        self._connection_attempts += 1
        # backoff delay must deduct time spent in the connection attempt
        backoff = self._backoff() - connect_duration
        if backoff <= 0:
            backoff = 0.1
        _LOG.error(
            "Cannot connect to '%s' on %s, trying again in %.1fs (connect: %.1fs). %s",
            self.id if self.id else self._name,
            self._receiver.host,
            backoff,
            connect_duration,
            ex,
        )

        # try resolving IP address from device name if we keep failing to connect, maybe the IP address changed
        if self._connection_attempts % DISCOVERY_AFTER_CONNECTION_ERRORS == 0:
            _LOG.debug("Start resolving IP address for '%s'...", self._name)
            discovered = await discover.denon_avrs()
            for item in discovered:
                if item["friendlyName"] == self._name:
                    if self._receiver.host != item["host"]:
                        _LOG.info("IP address of '%s' changed: %s", self._name, item["host"])
                        self._receiver._host = item["host"]  # pylint: disable=W0212 # seems to be the only way
                        self.events.emit(Events.IP_ADDRESS_CHANGED, self.id, self._receiver.host)
                        break
        else:
            await asyncio.sleep(backoff)

    def _backoff(self) -> float:
        delay = self._reconnect_delay * BACKOFF_FACTOR
        if delay >= BACKOFF_MAX:
            self._reconnect_delay = BACKOFF_MAX
        else:
            self._reconnect_delay = delay
        return self._reconnect_delay

    async def disconnect(self):
        """Disconnect from AVR."""
        _LOG.debug("Disconnect %s", self.id)
        self._reconnect_delay = MIN_RECONNECT_DELAY
        # Note: disconnecting during a connection task is currently not supported!
        # Simply setting self._connecting = False doesn't work, and will start even more connection tasks after wakeup!
        # This requires a state machine, or at least a separate connection task which can be cancelled.
        if self._connecting:
            return
        self._active = False

        try:
            if self._use_telnet:
                try:
                    for event in SUBSCRIBED_TELNET_EVENTS:
                        self._receiver.unregister_callback(event, self._telnet_callback)
                except ValueError:
                    pass
                await self._receiver.async_telnet_disconnect()
        except denonavr.exceptions.DenonAvrError:
            pass
        if self.id:
            self.events.emit(Events.DISCONNECTED, self.id)

    @staticmethod
    def _map_denonavr_state(avr_state: str | None) -> States:
        """Map the DenonAVR library state to our state."""
        if avr_state and avr_state in DENON_STATE_MAPPING:
            return DENON_STATE_MAPPING[avr_state]
        return States.UNKNOWN

    @async_handle_denonlib_errors
    async def async_update_receiver_data(self, force: bool = False) -> None:
        """
        Get the latest status information from device.

        The call is ignored if:
        - the device is not active (i.e. has not been connected yet, or after a disconnect() call).
        - an async_update task is still running.
        - a (re-)connection task is currently running.
        """
        if self._update_lock.locked() or not self._active or self._connecting:
            return

        await self._update_lock.acquire()

        try:
            receiver = self._receiver

            # We can only skip the update if telnet was healthy after
            # the last update and is still healthy now to ensure that
            # we don't miss any state changes while telnet is down
            # or reconnecting.
            # TODO: is this still needed?
<<<<<<< HEAD
            if (telnet_is_healthy := self._telnet_healthy) and self._telnet_was_healthy:
=======
            if (
                telnet_is_healthy := receiver.telnet_connected and receiver.telnet_healthy
            ) and self._telnet_was_healthy:
                if force:
                    await receiver.async_update()
>>>>>>> bc104204
                self._notify_updated_data()
                return

            _LOG.debug("[%s] Fetching status", self.id)

            # if async_update raises an exception, we don't want to skip the next update
            # so we set _telnet_was_healthy to None here and only set it to the value
            # before the update if the update was successful
            self._telnet_was_healthy = None

            await receiver.async_update()

            self._telnet_was_healthy = telnet_is_healthy

            # TODO: Uncomment once we have use for Audyssey information
            # if self._update_audyssey:
            #     await receiver.async_update_audyssey()

            self._notify_updated_data()
        finally:
            self._update_lock.release()

    def _notify_updated_data(self):
        """Notify listeners that the AVR data has been updated."""
        # adjust to the real volume level
        self._expected_volume = self.volume_level

        # None update object means data are up to date & client can fetch required data.
        self.events.emit(Events.UPDATE, self.id, None)

    async def _telnet_callback(self, zone: str, event: str, parameter: str) -> None:
        """Process a telnet command callback."""
        _LOG.debug("[%s] zone: %s, event: %s, parameter: %s", self.id, zone, event, parameter)

        # *** Start logic from HA
        # There are multiple checks implemented which reduce unnecessary updates
        if zone not in (self._receiver.zone, ALL_ZONES):
            return
        if event not in TELNET_EVENTS:
            return
        # *** End logic from HA

        if event == "PW":  # Power
            if parameter == "ON":
                self._set_expected_state(States.ON)
            elif parameter in ("STANDBY", "OFF"):
                self._set_expected_state(States.OFF)
        elif event == "MV":  # Master Volume
            self._set_expected_state(States.ON)
            level = self.volume_level
            if level is None:
                level = int(parameter)
            self.events.emit(Events.UPDATE, self.id, {MediaAttr.VOLUME: level})
        elif event == "MU":  # Muted
            self._set_expected_state(States.ON)
            muted = parameter == "ON"
            self.events.emit(Events.UPDATE, self.id, {MediaAttr.MUTED: muted})
        elif event == "SI":  # Select Input source
            self._set_expected_state(States.ON)
            self.events.emit(Events.UPDATE, self.id, {MediaAttr.SOURCE: self._receiver.input_func})
        elif event == "MS":  # surround Mode Setting
            self._set_expected_state(States.ON)
            self.events.emit(Events.UPDATE, self.id, {MediaAttr.SOUND_MODE: self._receiver.sound_mode})
        elif event == "PS":  # Parameter Setting
            return  # TODO check if we need to handle certain parameters, likely Audyssey

        self._notify_updated_data()

        # Switching inputs generates the following events with an AVR-X2700:
        # DEBUG:avr:[DBBZ012118361] zone: Main, event: PS, parameter: CLV 455
        # DEBUG:avr:[DBBZ012118361] zone: Main, event: SS, parameter: LEVC 455
        # DEBUG:avr:[DBBZ012118361] zone: Main, event: SI, parameter: TV
        # DEBUG:avr:[DBBZ012118361] zone: Main, event: CV, parameter: FL 50
        # DEBUG:avr:[DBBZ012118361] zone: Main, event: CV, parameter: FR 50
        # DEBUG:avr:[DBBZ012118361] zone: Main, event: SS, parameter: SMG MUS
        # DEBUG:avr:[DBBZ012118361] zone: Main, event: CV, parameter: END
        # DEBUG:avr:[DBBZ012118361] zone: Main, event: SS, parameter: ALSDSP OFF
        # DEBUG:avr:[DBBZ012118361] zone: Main, event: SS, parameter: ALSSET ON
        # DEBUG:avr:[DBBZ012118361] zone: Main, event: SS, parameter: ALSVAL 000
        # DEBUG:avr:[DBBZ012118361] zone: Main, event: SD, parameter: NO
        # DEBUG:avr:[DBBZ012118361] zone: Main, event: PS, parameter: RSTR OFF
        # DEBUG:avr:[DBBZ012118361] zone: Main, event: DC, parameter: AUTO
        # DEBUG:avr:[DBBZ012118361] zone: Main, event: VS, parameter: SCAUTO
        # DEBUG:avr:[DBBZ012118361] zone: Main, event: VS, parameter: SCHAUTO
        # DEBUG:avr:[DBBZ012118361] zone: Main, event: SS, parameter: HOSIPS ATH
        # DEBUG:avr:[DBBZ012118361] zone: Main, event: VS, parameter: ASPFUL
        # DEBUG:avr:[DBBZ012118361] zone: Main, event: SS, parameter: HOSIPM AUT
        # DEBUG:avr:[DBBZ012118361] zone: Main, event: VS, parameter: VPMAUTO
        # DEBUG:avr:[DBBZ012118361] zone: Main, event: PS, parameter: MULTEQ:AUDYSSEY
        # DEBUG:avr:[DBBZ012118361] zone: Main, event: PS, parameter: DYNEQ ON
        # DEBUG:avr:[DBBZ012118361] zone: Main, event: PS, parameter: DYNVOL OFF
        # DEBUG:avr:[DBBZ012118361] zone: Main, event: PS, parameter: REFLEV 0
        # DEBUG:avr:[DBBZ012118361] zone: Main, event: PS, parameter: DELAY 000
        # DEBUG:avr:[DBBZ012118361] zone: Main, event: PV, parameter: OFF
        # DEBUG:avr:[DBBZ012118361] zone: Main, event: SV, parameter: OFF
        # DEBUG:avr:[DBBZ012118361] zone: Main, event: PS, parameter: HEQ OFF
        # DEBUG:avr:[DBBZ012118361] zone: Main, event: SS, parameter: HOSSHP OFF
        # DEBUG:avr:[DBBZ012118361] zone: All, event: PW, parameter: ON

    @async_handle_denonlib_errors
    async def power_on(self) -> ucapi.StatusCodes:
        """Send power-on command to AVR."""
        await self._receiver.async_power_on()
        if not self._use_telnet:
            self._set_expected_state(States.ON)

        await self._start_update_task()

        return ucapi.StatusCodes.OK

    @async_handle_denonlib_errors
    async def power_off(self) -> ucapi.StatusCodes:
        """Send power-off command to AVR."""
        await self._receiver.async_power_off()
        if not self._use_telnet:
            self._set_expected_state(States.OFF)

        await self._start_update_task()

        return ucapi.StatusCodes.OK

    async def power_toggle(self) -> ucapi.StatusCodes:
        """Send power-on or -off command to AVR based on current power state."""
        if self._receiver.power is not None and self._receiver.power == "ON":
            return await self.power_off()
        return await self.power_on()

    @async_handle_denonlib_errors
    async def set_volume_level(self, volume: float | None) -> ucapi.StatusCodes:
        """Set volume level, range 0..100."""
        if volume is None:
            return ucapi.StatusCodes.BAD_REQUEST
        # Volume has to be sent in a format like -50.0. Minimum is -80.0,
        # maximum is 18.0
        volume_denon = float(volume - 80)
        if volume_denon > 18:
            volume_denon = float(18)
        await self._receiver.async_set_volume(volume_denon)
        self.events.emit(Events.UPDATE, self.id, {MediaAttr.VOLUME: volume})
        if not self._use_telnet or self._update_lock.locked():
            self._expected_volume = volume

        await self._start_update_task()

        return ucapi.StatusCodes.OK

    @async_handle_denonlib_errors
    async def volume_up(self) -> ucapi.StatusCodes:
        """Send volume-up command to AVR."""
        if self._telnet_healthy and self._expected_volume is not None and self._volume_step != 0.5:
            self._expected_volume = min(self._expected_volume + self._volume_step, 100)
            await self.set_volume_level(self._expected_volume)
        else:
            await self._receiver.async_volume_up()
            self._expected_volume = min(self._expected_volume + self._volume_step, 100)
            # Send updated volume if no update task in progress
            if not self._update_lock.locked():
                self._event_loop.create_task(self._receiver.async_update())
        return ucapi.StatusCodes.OK

    @async_handle_denonlib_errors
    async def volume_down(self) -> ucapi.StatusCodes:
        """Send volume-down command to AVR."""
        if self._telnet_healthy and self._expected_volume is not None and self._volume_step != 0.5:
            self._expected_volume = max(self._expected_volume - self._volume_step, 0)
            await self.set_volume_level(self._expected_volume)
        else:
            await self._receiver.async_volume_down()
            self._expected_volume = max(self._expected_volume - self._volume_step, 0)
            # Send updated volume if no update task in progress
            if not self._update_lock.locked():
                self._event_loop.create_task(self._receiver.async_update())
        return ucapi.StatusCodes.OK

    @async_handle_denonlib_errors
    async def play_pause(self) -> ucapi.StatusCodes:
        """Send toggle-play-pause command to AVR."""
        await self._receiver.async_toggle_play_pause()
        return ucapi.StatusCodes.OK

    @async_handle_denonlib_errors
    async def next(self) -> ucapi.StatusCodes:
        """Send next-track command to AVR."""
        await self._receiver.async_next_track()
        return ucapi.StatusCodes.OK

    @async_handle_denonlib_errors
    async def previous(self) -> ucapi.StatusCodes:
        """Send previous-track command to AVR."""
        await self._receiver.async_previous_track()
        return ucapi.StatusCodes.OK

    @async_handle_denonlib_errors
    async def mute(self, muted: bool) -> ucapi.StatusCodes:
        """Send mute command to AVR."""
        _LOG.debug("Sending mute: %s", muted)
        await self._receiver.async_mute(muted)
        if not self._use_telnet:
            self.events.emit(Events.UPDATE, self.id, {MediaAttr.MUTED: muted})

        await self._start_update_task()

        return ucapi.StatusCodes.OK

    @async_handle_denonlib_errors
    async def select_source(self, source: str | None) -> ucapi.StatusCodes:
        """Send input_source command to AVR."""
        if not source:
            return ucapi.StatusCodes.BAD_REQUEST
        _LOG.debug("Set input: %s", source)
        # Ensure that the AVR is turned on, which is necessary for input
        # switch to work.
        await self.power_on()
        await self._receiver.async_set_input_func(source)
        return ucapi.StatusCodes.OK

    @async_handle_denonlib_errors
    async def select_sound_mode(self, sound_mode: str | None) -> ucapi.StatusCodes:
        """Select sound mode."""
        if not sound_mode:
            return ucapi.StatusCodes.BAD_REQUEST
        await self._receiver.async_set_sound_mode(sound_mode)
        return ucapi.StatusCodes.OK

    @async_handle_denonlib_errors
    async def cursor_up(self) -> ucapi.StatusCodes:
        """Send cursor up command to AVR."""
        await self._receiver.async_cursor_up()
        return ucapi.StatusCodes.OK

    @async_handle_denonlib_errors
    async def cursor_down(self) -> ucapi.StatusCodes:
        """Send cursor down command to AVR."""
        await self._receiver.async_cursor_down()
        return ucapi.StatusCodes.OK

    @async_handle_denonlib_errors
    async def cursor_left(self) -> ucapi.StatusCodes:
        """Send cursor left command to AVR."""
        await self._receiver.async_cursor_left()
        return ucapi.StatusCodes.OK

    @async_handle_denonlib_errors
    async def cursor_right(self) -> ucapi.StatusCodes:
        """Send cursor right command to AVR."""
        await self._receiver.async_cursor_right()
        return ucapi.StatusCodes.OK

    @async_handle_denonlib_errors
    async def cursor_enter(self) -> ucapi.StatusCodes:
        """Send cursor enter command to AVR."""
        await self._receiver.async_cursor_enter()
        return ucapi.StatusCodes.OK

    @async_handle_denonlib_errors
    async def info(self) -> ucapi.StatusCodes:
        """Send info OSD command to AVR."""
        await self._receiver.async_info()
        return ucapi.StatusCodes.OK

    @async_handle_denonlib_errors
    async def options(self) -> ucapi.StatusCodes:
        """Send options menu command to AVR."""
        await self._receiver.async_options()
        return ucapi.StatusCodes.OK

    @async_handle_denonlib_errors
    async def back(self) -> ucapi.StatusCodes:
        """Send back command to AVR."""
        await self._receiver.async_back()
        return ucapi.StatusCodes.OK

    @async_handle_denonlib_errors
    async def setup(self) -> ucapi.StatusCodes:
        """Send toggle open/close menu command to AVR."""
        # Toggle only works when receiving events via Telnet
        # Users using HTTP will have to use the back/return button
        if self._use_telnet:
            await self._receiver.async_settings_menu()
            return ucapi.StatusCodes.OK
        return await self._send_command("MNMEN ON")

    @async_handle_denonlib_errors
    async def send_command(self, cmd: str) -> ucapi.StatusCodes:
        """
        Send a command to the AVR.

        The command is either sent over telnet, if it is active, or with a http request.
        """
        return await self._send_command(cmd)

    @async_handle_denonlib_errors
    async def send_simple_command(self, cmd: str) -> ucapi.StatusCodes:
        """Send a simple command to the AVR."""
        return await self._simple_command.send_simple_command(cmd)

    async def _send_command(self, cmd: str) -> ucapi.StatusCodes:
        """Send a command without error wrapper."""
        if self._use_telnet:
            await self._receiver.async_send_telnet_commands(cmd)
        else:
            url = AVR_COMMAND_URL + "?" + cmd.replace(" ", "%20")
            # HACK only _receiver.async_get_command(url) is exposed which returns the body content
            # pylint: disable=protected-access
            res = await self._receiver._device.api.async_get(url)
            if res.is_client_error:
                return ucapi.StatusCodes.BAD_REQUEST
            if not res.is_success:
                return ucapi.StatusCodes.SERVER_ERROR
        return ucapi.StatusCodes.OK

    @property
    def _telnet_healthy(self) -> bool:
        """Return True if telnet connection is enabled and healthy."""
        return self._use_telnet and self._receiver.telnet_connected and self._receiver.telnet_healthy

    async def _start_update_task(self):
        if not self._telnet_healthy:
            # kick off an update in case of http communication, or if the telnet connection is not healthy
            await self._event_loop.create_task(self.async_update_receiver_data())<|MERGE_RESOLUTION|>--- conflicted
+++ resolved
@@ -548,15 +548,9 @@
             # we don't miss any state changes while telnet is down
             # or reconnecting.
             # TODO: is this still needed?
-<<<<<<< HEAD
             if (telnet_is_healthy := self._telnet_healthy) and self._telnet_was_healthy:
-=======
-            if (
-                telnet_is_healthy := receiver.telnet_connected and receiver.telnet_healthy
-            ) and self._telnet_was_healthy:
                 if force:
                     await receiver.async_update()
->>>>>>> bc104204
                 self._notify_updated_data()
                 return
 
