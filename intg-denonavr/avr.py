--- conflicted
+++ resolved
@@ -545,31 +545,18 @@
             # the last update and is still healthy now to ensure that
             # we don't miss any state changes while telnet is down
             # or reconnecting.
-<<<<<<< HEAD
+            # TODO: is this still needed?
             if self._telnet_healthy:
-=======
-            # TODO: is this still needed?
-            if (
-                telnet_is_healthy := receiver.telnet_connected and receiver.telnet_healthy
-            ) and self._telnet_was_healthy:
->>>>>>> 074fe9ed
                 self._notify_updated_data()
                 return
 
             _LOG.debug("[%s] Fetching status", self.id)
 
             await receiver.async_update()
-
-<<<<<<< HEAD
-            if self._update_audyssey:
-                await receiver.async_update_audyssey()
-=======
-            self._telnet_was_healthy = telnet_is_healthy
 
             # TODO: Uncomment once we have use for Audyssey information
             # if self._update_audyssey:
             #     await receiver.async_update_audyssey()
->>>>>>> 074fe9ed
 
             self._notify_updated_data()
         finally:
@@ -864,32 +851,12 @@
                 return ucapi.StatusCodes.SERVER_ERROR
         return ucapi.StatusCodes.OK
 
-<<<<<<< HEAD
     @property
     def _telnet_healthy(self) -> bool:
         """Return True if telnet connection is enabled and healthy."""
         return self._use_telnet and self._receiver.telnet_connected and self._receiver.telnet_healthy
-=======
-    def _increase_expected_volume(self):
-        """Without telnet, increase expected volume and send update event."""
-        if not self._use_telnet or self._expected_volume is None:
-            return
-        self._expected_volume = min(self._expected_volume + self._volume_step, 100)
-        # Send updated volume if no update task in progress
-        if not self._update_lock.locked():
-            self._event_loop.create_task(self._receiver.async_update())
-
-    def _decrease_expected_volume(self):
-        """Without telnet, decrease expected volume and send update event."""
-        if not self._use_telnet or self._expected_volume is None:
-            return
-        self._expected_volume = max(self._expected_volume - self._volume_step, 0)
-        # Send updated volume if no update task in progress
-        if not self._update_lock.locked():
-            self._event_loop.create_task(self._receiver.async_update())
 
     async def _start_update_task(self):
         if not self._use_telnet or not self._telnet_was_healthy:
             # kick off an update in case of http communication, or if the telnet connection is not healthy
-            await self._event_loop.create_task(self.async_update_receiver_data())
->>>>>>> 074fe9ed
+            await self._event_loop.create_task(self.async_update_receiver_data())